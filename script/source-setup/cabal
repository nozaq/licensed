--- conflicted
+++ resolved
@@ -8,14 +8,10 @@
 
 # setup test fixtures
 BASE_PATH="$(cd "$(dirname "${BASH_SOURCE[0]}")/../.." && pwd)"
-<<<<<<< HEAD
 cd $BASE_PATH/test/fixtures/cabal
-=======
-cd $BASE_PATH/test/fixtures/haskell
 
 if [ "$1" == "-f" ]; then
   find . -not -regex "\.*" -and -not -name "app\.cabal" -print0 | xargs -0 rm -rf
 fi
 
->>>>>>> 3673b999
 cabal new-build