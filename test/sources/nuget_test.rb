# frozen_string_literal: true
require "test_helper"
require "tmpdir"
require "fileutils"

if Licensed::Shell.tool_available?("dotnet")
  describe Licensed::Sources::NuGet do
    let(:config) { Licensed::AppConfiguration.new({ "source_path" => Dir.pwd }) }
    let(:fixtures) { File.expand_path("../../fixtures/nuget/obj", __FILE__) }
    let(:source) { Licensed::Sources::NuGet.new(config) }

    describe "enabled?" do
      it "is true if project.assets.json exists" do
        Dir.mktmpdir do |dir|
          Dir.chdir(dir) do
            File.write "project.assets.json", ""
            assert source.enabled?
          end
        end
      end

      it "is false if no project.assets.json exists" do
        Dir.mktmpdir do |dir|
          Dir.chdir(dir) do
            refute source.enabled?
          end
        end
      end
    end

    describe "dependencies" do
      it "includes declared dependencies" do
        Dir.chdir fixtures do
          dep = source.dependencies.detect { |d| d.name == "Newtonsoft.Json-12.0.3" }
          assert dep
          assert_equal "nuget", dep.record["type"]
          assert_equal "Newtonsoft.Json", dep.record["name"]
          assert_equal "12.0.3", dep.record["version"]
          assert_equal "https://www.newtonsoft.com/json", dep.record["homepage"]
        end
      end
    end

    describe "license expressions" do
      it "license expression and LICENSE.md and licenseUrl" do
        Net::HTTP.expects(:get_response).never
        Dir.chdir fixtures do
          dep = source.dependencies.detect { |d| d.name == "Newtonsoft.Json-12.0.3" }
          assert dep

          assert_equal "mit", dep.license_key
          assert_equal 2, dep.matched_files.count # LICENSE.md and the package file (license expression)
          assert_equal 1, dep.record.licenses.count # The license expression from the nuspec isn't included in the record
          assert dep.record.licenses.find { |l| l.text =~ /MIT License/ && l.sources == ["LICENSE.md"] }
        end
      end
    end

    describe "license files" do
      it "finds nonstandard license file using license file property" do
        Net::HTTP.expects(:get_response).never
        Dir.chdir fixtures do
          dep = source.dependencies.detect { |d| d.name == "Microsoft.Azure.Kusto.Data-8.0.7" }
          assert dep

          assert_equal "other", dep.license_key

          # Doesn't use licenseUrl since it's ignored (https://aka.ms/deprecateLicenseUrl)
          assert_equal 1, dep.matched_files.count
          assert_equal 1, dep.record.licenses.count
          assert dep.record.licenses.find { |l| l.text =~ /MICROSOFT SOFTWARE LICENSE TERMS/ && l.sources == ["EULA-agreement.txt"] }
        end
      end

      it "ignores standard license file if licensee already found it" do
        Net::HTTP.expects(:get_response).never
        Dir.chdir fixtures do
          dep = source.dependencies.detect { |d| d.name == "Microsoft.Build.Traversal-2.0.2" }
          assert dep

          assert_equal "mit", dep.license_key

          assert_equal 1, dep.matched_files.count # LICENSE.txt
          assert_equal 1, dep.record.licenses.count
          # Ensure LICENSE.txt source doesn't appear twice
          assert dep.record.licenses.find { |l| l.text =~ /MIT License/ && l.sources == ["LICENSE.txt"] }
        end
      end
    end
  end

<<<<<<< HEAD
  describe Licensed::Sources::Gradle::Dependency do
    it "does not error for paths that don't exist" do
      path = Dir.mktmpdir
      FileUtils.rm_rf(path)

      dep = Licensed::Sources::NuGet::NuGetDependency.new(
        name: "test",
        version: "1.0",
        path: path,
        metadata: {
          "name" => "test"
        }
      )
      assert dep.record
    end

=======
  describe Licensed::Sources::NuGet::NuGetDependency do
>>>>>>> e429f2b3
    describe "retreive license" do
      it "caches downloaded urls" do
        response = Net::HTTPSuccess.new(1.0, "200", "OK")
        response.stubs(:body).returns("some license")
        Net::HTTP.expects(:get_response).returns(response).once

        Licensed::Sources::NuGet::NuGetDependency.retrieve_license("https://caches/download/urls")
        data2 = Licensed::Sources::NuGet::NuGetDependency.retrieve_license("https://caches/download/urls")
        assert_equal "some license", data2
      end

      it "transforms github urls to raw urls" do
        original_url = "https://www.github.com/benaadams/Ben.Demystifier/blob/master/LICENSE"
        new_url = Licensed::Sources::NuGet::NuGetDependency.text_content_url(original_url)
        assert_equal "https://github.com/benaadams/Ben.Demystifier/raw/master/LICENSE", new_url
      end

      it "strips html" do
        response = Net::HTTPSuccess.new(1.0, "200", "OK")
        response.stubs(:body).returns("<html><body>some license</body></html>")
        Net::HTTP.expects(:get_response).returns(response)

        data = Licensed::Sources::NuGet::NuGetDependency.retrieve_license("https://strips/html")
        assert_equal "some license", data
      end

      it "ignores deprecatedUrl" do
        Licensed::Sources::NuGet::NuGetDependency.expects(:fetch_content).never
        Licensed::Sources::NuGet::NuGetDependency.retrieve_license("https://aka.ms/deprecateLicenseUrl")
      end
    end
  end
end<|MERGE_RESOLUTION|>--- conflicted
+++ resolved
@@ -89,8 +89,7 @@
     end
   end
 
-<<<<<<< HEAD
-  describe Licensed::Sources::Gradle::Dependency do
+  describe Licensed::Sources::NuGet::NuGetDependency do
     it "does not error for paths that don't exist" do
       path = Dir.mktmpdir
       FileUtils.rm_rf(path)
@@ -106,9 +105,6 @@
       assert dep.record
     end
 
-=======
-  describe Licensed::Sources::NuGet::NuGetDependency do
->>>>>>> e429f2b3
     describe "retreive license" do
       it "caches downloaded urls" do
         response = Net::HTTPSuccess.new(1.0, "200", "OK")
